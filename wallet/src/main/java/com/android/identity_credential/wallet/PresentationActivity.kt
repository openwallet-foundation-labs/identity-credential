/*
 * Copyright (C) 2024 Google LLC
 *
 * Licensed under the Apache License, Version 2.0 (the "License");
 * you may not use this file except in compliance with the License.
 * You may obtain a copy of the License at
 *
 *      http://www.apache.org/licenses/LICENSE-2.0
 *
 * Unless required by applicable law or agreed to in writing, software
 * distributed under the License is distributed on an "AS IS" BASIS,
 * WITHOUT WARRANTIES OR CONDITIONS OF ANY KIND, either express or implied.
 * See the License for the specific language governing permissions and
 * limitations under the License.
 */

package com.android.identity_credential.wallet

import android.content.Context
import android.content.Intent
import android.content.SharedPreferences
import android.os.Bundle
import android.preference.PreferenceManager
import android.widget.Toast
import androidx.activity.ComponentActivity
import androidx.activity.compose.setContent
import androidx.compose.foundation.layout.Arrangement
import androidx.compose.foundation.layout.Column
import androidx.compose.foundation.layout.padding
import androidx.compose.material3.Button
import androidx.compose.material3.Divider
import androidx.compose.material3.MaterialTheme
import androidx.compose.material3.Text
import androidx.compose.runtime.mutableStateOf
import androidx.compose.runtime.remember
import androidx.compose.ui.Alignment
import androidx.compose.ui.Modifier
import androidx.compose.ui.unit.dp
import androidx.core.content.ContextCompat
import androidx.lifecycle.LifecycleOwner
import androidx.lifecycle.MutableLiveData
import androidx.lifecycle.lifecycleScope
import com.android.identity.android.mdoc.deviceretrieval.DeviceRetrievalHelper
import com.android.identity.android.mdoc.transport.DataTransport
import com.android.identity.cbor.Cbor
import com.android.identity.cbor.RawCbor
import com.android.identity.credential.AuthenticationKey
<<<<<<< HEAD
import com.android.identity.credential.Credential
import com.android.identity.credential.CredentialRequest
import com.android.identity.credential.NameSpacedData
import com.android.identity.credentialtype.CredentialTypeRepository
import com.android.identity.internal.Util
=======
import com.android.identity.credential.NameSpacedData
>>>>>>> e1119a77
import com.android.identity.issuance.CredentialExtensions.credentialConfiguration
import com.android.identity.issuance.CredentialExtensions.issuingAuthorityIdentifier
import com.android.identity.issuance.CredentialPresentationFormat
import com.android.identity.mdoc.mso.MobileSecurityObjectParser
import com.android.identity.mdoc.mso.StaticAuthDataParser
import com.android.identity.mdoc.request.DeviceRequestParser
import com.android.identity.mdoc.response.DeviceResponseGenerator
import com.android.identity.mdoc.response.DocumentGenerator
import com.android.identity.mdoc.util.MdocUtil
<<<<<<< HEAD
import com.android.identity.securearea.Algorithm
import com.android.identity.securearea.EcCurve
=======
import com.android.identity.crypto.Algorithm
import com.android.identity.crypto.EcPrivateKey
import com.android.identity.crypto.EcPublicKey
>>>>>>> e1119a77
import com.android.identity.util.Constants
import com.android.identity.util.Logger
import com.android.identity.util.Timestamp
import com.android.identity_credential.wallet.ui.ScreenWithAppBar
import com.android.identity_credential.wallet.ui.destination.consentprompt.ConsentPrompt
import com.android.identity_credential.wallet.ui.destination.consentprompt.ConsentPromptData
import com.android.identity_credential.wallet.ui.theme.IdentityCredentialTheme
<<<<<<< HEAD
import kotlinx.coroutines.Dispatchers
import kotlinx.coroutines.launch
import kotlinx.coroutines.withContext
import java.security.KeyPair
import java.security.PublicKey
=======
import java.lang.Exception
import java.lang.IllegalArgumentException
>>>>>>> e1119a77
import java.util.OptionalLong

class PresentationActivity : ComponentActivity() {
    companion object {
        private const val TAG = "PresentationActivity"
        private var transport: DataTransport?
        private var handover: ByteArray?
        private var eDeviceKey: EcPrivateKey?
        private var deviceEngagement: ByteArray?
        private var state = MutableLiveData<State>()

        init {
            state.value = State.NOT_CONNECTED
            transport = null
            handover = null
            eDeviceKey = null
            deviceEngagement = null
        }

<<<<<<< HEAD
        fun startPresentation(
            context: Context, transport: DataTransport, handover: ByteArray,
            eDeviceKeyCurve: EcCurve, eDeviceKeyPair: KeyPair, deviceEngagement:
            ByteArray
        ) {
=======
        fun startPresentation(context: Context, transport: DataTransport, handover: ByteArray,
                              eDeviceKey: EcPrivateKey, deviceEngagement:
                              ByteArray) {
>>>>>>> e1119a77
            this.transport = transport
            this.handover = handover
            this.eDeviceKey = eDeviceKey
            this.deviceEngagement = deviceEngagement
            Logger.i(TAG, "engagement info set")

            launchPresentationActivity(context)
            state.value = State.CONNECTED
        }

        private fun launchPresentationActivity(context: Context) {
            val launchAppIntent = Intent(context, PresentationActivity::class.java)
            launchAppIntent.addFlags(
                Intent.FLAG_ACTIVITY_NEW_TASK or
                        Intent.FLAG_ACTIVITY_NO_HISTORY or
                        Intent.FLAG_ACTIVITY_EXCLUDE_FROM_RECENTS
            )
            context.startActivity(launchAppIntent)
        }

        fun isPresentationActive(): Boolean {
            return state.value != State.NOT_CONNECTED
        }
    }

    enum class State {
        NOT_CONNECTED,
        CONNECTED,
        REQUEST_AVAILABLE,
        RESPONSE_SENT,
    }

    // reference WalletApplication for obtaining dependencies
    private val walletApp: WalletApplication by lazy {
        application as WalletApplication
    }

    private var deviceRequest: ByteArray? = null
    private var deviceRetrievalHelper: DeviceRetrievalHelper? = null
    private lateinit var sharedPreferences: SharedPreferences
    private val credentialTypeRepository by lazy {
        CredentialTypeRepository()
    }

    override fun onDestroy() {
        Logger.i(TAG, "onDestroy")
        disconnect()
        super.onDestroy()
    }

    override fun onCreate(savedInstanceState: Bundle?) {
        Logger.i(TAG, "onCreate")
        super.onCreate(savedInstanceState)

        sharedPreferences = PreferenceManager.getDefaultSharedPreferences(applicationContext)

        setContent {
            IdentityCredentialTheme {

                val stateDisplay = remember { mutableStateOf("Idle") }
                val consentPromptData = remember { mutableStateOf<ConsentPromptData?>(null) }

                state.observe(this as LifecycleOwner) { state ->
                    when (state) {
                        State.NOT_CONNECTED -> {
                            stateDisplay.value = "Not Connected"
                            Logger.i(TAG, "State: Not Connected")
                        }

                        State.CONNECTED -> {
                            makeDeviceRetrievalHelper()
                            stateDisplay.value = "Connected"
                            Logger.i(TAG, "State: Connected")
                        }

                        State.REQUEST_AVAILABLE -> {
                            stateDisplay.value = "Request Available"
                            Logger.i(TAG, "State: Request Available")
                            // start processing request, get params for finishing processing the request
                            startProcessingRequest()?.let {
                                // extract 3 values from returned Triple object
                                val (credential, credentialRequest, docType) = it
                                // update state object consentPromptData so we can show ConsentPrompt
                                consentPromptData.value = ConsentPromptData(
                                    credentialId = credential.name,
                                    documentName = credential.credentialConfiguration.displayName,
                                    credentialRequest = credentialRequest,
                                    docType = docType
                                )
                            }
                        }

                        State.RESPONSE_SENT -> {
                            stateDisplay.value = "Response Sent"
                            Logger.i(TAG, "State: Response Sent")
                        }

                        else -> {}
                    }
                }

                ScreenWithAppBar(title = "Presenting", navigationIcon = { }) {
                    Column(
                        modifier = Modifier
                            .padding(16.dp),
                        verticalArrangement = Arrangement.spacedBy(16.dp),
                        horizontalAlignment = Alignment.CenterHorizontally
                    ) {
                        Text(
                            text = "Sending mDL to reader.",
                            style = MaterialTheme.typography.bodyMedium,
                            color = MaterialTheme.colorScheme.onSurface
                        )
                        Text(
                            text = "TODO: finalize UI",
                            style = MaterialTheme.typography.bodyMedium,
                            color = MaterialTheme.colorScheme.onSurface
                        )
                        Divider()
                        Text(
                            text = "State: ${stateDisplay.value}",
                            style = MaterialTheme.typography.bodyMedium,
                            color = MaterialTheme.colorScheme.onSurface
                        )
                        Divider()
                        Button(onClick = { finish() }) {
                            Text("Close")
                        }
                    }

                    // when consent data is available, show consent prompt above activity's UI
                    val data = consentPromptData.value
                    if (data != null) {
                        ConsentPrompt(
                            consentData = data,
                            credentialTypeRepository = credentialTypeRepository,
                            onConfirm = { // user accepted to send requested credential data
                                // finish processing the request on IO thread
                                lifecycleScope.launch {
                                    // finish processing request and send the response
                                    finishProcessingRequest(
                                        requestedDocType = data.docType,
                                        credentialId = data.credentialId,
                                        credentialRequest = data.credentialRequest
                                    )
                                }
                            },
                            onCancel = {
                                finish() // close activity
                            }
                        )
                    }
                }
            }
        }
    }

    private fun makeDeviceRetrievalHelper() {
        Logger.i(TAG, "making DeviceRetrievalHelper")
        deviceRetrievalHelper = DeviceRetrievalHelper.Builder(
            applicationContext,
            object : DeviceRetrievalHelper.Listener {
                override fun onEReaderKeyReceived(eReaderKey: EcPublicKey) {
                    Logger.i(TAG, "onEReaderKeyReceived")
                }

                override fun onDeviceRequest(deviceRequestBytes: ByteArray) {
                    Logger.i(TAG, "onDeviceRequest")
                    deviceRequest = deviceRequestBytes
                    state.value = State.REQUEST_AVAILABLE
                }

                override fun onDeviceDisconnected(transportSpecificTermination: Boolean) {
                    Logger.i(TAG, "onDeviceDisconnected $transportSpecificTermination")
                    deviceRetrievalHelper?.disconnect()
                    deviceRetrievalHelper = null
                    state.value = State.NOT_CONNECTED
                }

                override fun onError(error: Throwable) {
                    Logger.i(TAG, "onError", error)
                    deviceRetrievalHelper?.disconnect()
                    deviceRetrievalHelper = null
                    state.value = State.NOT_CONNECTED
                }

            },
            ContextCompat.getMainExecutor(applicationContext),
<<<<<<< HEAD
            eDeviceKeyPair!!,
            eDeviceKeyCurve!!
        )
=======
            eDeviceKey!!)
>>>>>>> e1119a77
            .useForwardEngagement(transport!!, deviceEngagement!!, handover!!)
            .build()
    }

    private fun disconnect() {
        Logger.i(TAG, "disconnect")
        if (deviceRetrievalHelper == null) {
            Logger.i(TAG, "already closed")
            return
        }
        if (state.value == State.REQUEST_AVAILABLE) {
            val deviceResponseGenerator =
                DeviceResponseGenerator(Constants.DEVICE_RESPONSE_STATUS_GENERAL_ERROR)
            sendResponse(deviceResponseGenerator.generate())
        }
        deviceRetrievalHelper?.disconnect()
        deviceRetrievalHelper = null
        transport = null
        handover = null
        state.value = State.NOT_CONNECTED
    }

    private fun error(msg: String) {
        Toast.makeText(applicationContext, msg, Toast.LENGTH_SHORT).show()
        this.onDestroy()
    }

    private fun getDeviceRequest(): ByteArray {
        check(state.value == State.REQUEST_AVAILABLE) { "Not in REQUEST_AVAILABLE state" }
        check(deviceRequest != null) { "No request available " }
        return deviceRequest as ByteArray
    }

    private fun sendResponse(deviceResponseBytes: ByteArray) {
        check(state.value == State.REQUEST_AVAILABLE) { "Not in REQUEST_AVAILABLE state" }
        deviceRetrievalHelper!!.sendDeviceResponse(
            deviceResponseBytes,
            OptionalLong.of(Constants.SESSION_DATA_STATUS_SESSION_TERMINATION)
        )

        // ensure we update UI-bound state value on Main thread
        lifecycleScope.launch {
            state.value = State.RESPONSE_SENT
        }
        finish() // terminate PresentationActivity once "presentation is complete" -- response has been sent to requesting party
    }


    /**
     * Start processing the request for sending requested credential data. Returns 3 values that produce
     * arguments needed by ConsentPrompt, as well as for sending the response once the user accepts
     * all prompts (consent, biometrics).
     *
     * Returns a triplet of parameters defining. in order,
     * 1 - the credential being used for responding to requested data - document name is extracted and passed in to ConsentPrompt
     * 2 - CredentialRequest object containing data elements being requested to see - passed into ConsentPrompt
     * 3 - Requested document type - used to traverse the cbor tree for finding the display name of each data element - passed into ConsentPrompt
     */
    private fun startProcessingRequest(): Triple<Credential, CredentialRequest, String>? {
        // TODO support more formats
        val credentialPresentationFormat: CredentialPresentationFormat =
            CredentialPresentationFormat.MDOC_MSO

        // TODO when selecting a matching credential of the MDOC_MSO format, also use docRequest.docType
        //     to select a credential of the right doctype
        val credentialId: String? = firstMatchingCredentialID(credentialPresentationFormat)
        if (credentialId == null) {
            error("No matching credentials in wallet")
            return null
        }
        val credential = walletApp.credentialStore.lookupCredential(credentialId)!!
        val request = DeviceRequestParser()
            .setDeviceRequest(getDeviceRequest())
            .setSessionTranscript(deviceRetrievalHelper!!.sessionTranscript)
            .parse()
        val docRequest = request.documentRequests[0]
        val credentialRequest = MdocUtil.generateCredentialRequest(docRequest!!)
        val requestedDocType: String = docRequest.docType
        return Triple(
            credential,
            credentialRequest,
            requestedDocType
        )
    }

    /**
     * Finish processing the request and submits the response once the user accepted various prompts
     * (consent, biometrics, etc..)
     *
     * Expects 3 arguments generated from [startProcessingRequest]
     */
    private suspend fun finishProcessingRequest(
        requestedDocType: String,
        credentialId: String,
        credentialRequest: CredentialRequest,
    ) = withContext(Dispatchers.IO) {

        val credential = walletApp.credentialStore.lookupCredential(credentialId)!!
        val encodedDeviceResponse: ByteArray
        if (requestedDocType == SelfSignedMdlIssuingAuthority.MDL_DOCTYPE) {
            val credentialConfiguration = credential.credentialConfiguration
            val now = Timestamp.now()
            val authKey: AuthenticationKey
            try {
                authKey = credential.findAuthenticationKey(WalletApplication.AUTH_KEY_DOMAIN, now)!!
            } catch (e: Exception) {
                error("No valid auth keys, please request more")
                return@withContext
            }

            val staticAuthData = StaticAuthDataParser(authKey.issuerProvidedData).parse()
<<<<<<< HEAD
            val encodedMsoBytes =
                Util.cborDecode(Util.coseSign1GetData(Util.cborDecode(staticAuthData.issuerAuth)))
            val encodedMso = Util.cborEncode(Util.cborExtractTaggedAndEncodedCbor(encodedMsoBytes))
=======
            val issuerAuthCoseSign1 = Cbor.decode(staticAuthData.issuerAuth).asCoseSign1
            val encodedMsoBytes = Cbor.decode(issuerAuthCoseSign1.payload!!)
            val encodedMso = Cbor.encode(encodedMsoBytes.asTaggedEncodedCbor)
>>>>>>> e1119a77
            val mso = MobileSecurityObjectParser().setMobileSecurityObject(encodedMso).parse()

            val mergedIssuerNamespaces = MdocUtil.mergeIssuerNamesSpaces(
                credentialRequest,
                credentialConfiguration.staticData,
                staticAuthData
            )

            val deviceResponseGenerator =
                DeviceResponseGenerator(Constants.DEVICE_RESPONSE_STATUS_OK)
            deviceResponseGenerator.addDocument(
                DocumentGenerator(
                    mso.docType,
                    staticAuthData.issuerAuth, deviceRetrievalHelper!!.sessionTranscript
                )
                    .setIssuerNamespaces(mergedIssuerNamespaces)
                    .setDeviceNamespacesSignature(
                        NameSpacedData.Builder().build(),
                        authKey.secureArea,
                        authKey.alias,
                        null,
                        Algorithm.ES256
                    )
                    .generate()
            )
            encodedDeviceResponse = deviceResponseGenerator.generate()
        } else {
            error("$requestedDocType not available")
            return@withContext
        }
        sendResponse(encodedDeviceResponse)
    }

    private fun firstMatchingCredentialID(
        credentialPresentationFormat: CredentialPresentationFormat
    ): String? {
        // prefer the credential which is on-screen if possible
        val credentialIdFromPager: String? =
            sharedPreferences.getString(WalletApplication.PREFERENCE_CURRENT_CREDENTIAL_ID, null)
        if (credentialIdFromPager != null) {
            if (isCredentialValid(credentialIdFromPager, credentialPresentationFormat)) {
                return credentialIdFromPager
            }
        }
        val credentialIds = walletApp.credentialStore.listCredentials()
        for (credentialId in credentialIds) {
            if (isCredentialValid(credentialId, credentialPresentationFormat)) {
                return credentialIdFromPager
            }
        }

        return null
    }

    private fun isCredentialValid(
        credentialId: String,
        credentialPresentationFormat: CredentialPresentationFormat
    ): Boolean {
        val application: WalletApplication = application as WalletApplication
        val credential = application.credentialStore.lookupCredential(credentialId)!!
        val issuingAuthorityIdentifier = credential.issuingAuthorityIdentifier
        val issuer =
            application.issuingAuthorityRepository.lookupIssuingAuthority(issuingAuthorityIdentifier)
                ?: throw IllegalArgumentException("No issuer with id $issuingAuthorityIdentifier")
        val credentialFormats = issuer.configuration.credentialFormats
        return credentialFormats.contains(credentialPresentationFormat)
    }
}<|MERGE_RESOLUTION|>--- conflicted
+++ resolved
@@ -43,17 +43,14 @@
 import com.android.identity.android.mdoc.deviceretrieval.DeviceRetrievalHelper
 import com.android.identity.android.mdoc.transport.DataTransport
 import com.android.identity.cbor.Cbor
-import com.android.identity.cbor.RawCbor
 import com.android.identity.credential.AuthenticationKey
-<<<<<<< HEAD
 import com.android.identity.credential.Credential
 import com.android.identity.credential.CredentialRequest
 import com.android.identity.credential.NameSpacedData
 import com.android.identity.credentialtype.CredentialTypeRepository
-import com.android.identity.internal.Util
-=======
-import com.android.identity.credential.NameSpacedData
->>>>>>> e1119a77
+import com.android.identity.crypto.Algorithm
+import com.android.identity.crypto.EcPrivateKey
+import com.android.identity.crypto.EcPublicKey
 import com.android.identity.issuance.CredentialExtensions.credentialConfiguration
 import com.android.identity.issuance.CredentialExtensions.issuingAuthorityIdentifier
 import com.android.identity.issuance.CredentialPresentationFormat
@@ -63,14 +60,6 @@
 import com.android.identity.mdoc.response.DeviceResponseGenerator
 import com.android.identity.mdoc.response.DocumentGenerator
 import com.android.identity.mdoc.util.MdocUtil
-<<<<<<< HEAD
-import com.android.identity.securearea.Algorithm
-import com.android.identity.securearea.EcCurve
-=======
-import com.android.identity.crypto.Algorithm
-import com.android.identity.crypto.EcPrivateKey
-import com.android.identity.crypto.EcPublicKey
->>>>>>> e1119a77
 import com.android.identity.util.Constants
 import com.android.identity.util.Logger
 import com.android.identity.util.Timestamp
@@ -78,16 +67,9 @@
 import com.android.identity_credential.wallet.ui.destination.consentprompt.ConsentPrompt
 import com.android.identity_credential.wallet.ui.destination.consentprompt.ConsentPromptData
 import com.android.identity_credential.wallet.ui.theme.IdentityCredentialTheme
-<<<<<<< HEAD
 import kotlinx.coroutines.Dispatchers
 import kotlinx.coroutines.launch
 import kotlinx.coroutines.withContext
-import java.security.KeyPair
-import java.security.PublicKey
-=======
-import java.lang.Exception
-import java.lang.IllegalArgumentException
->>>>>>> e1119a77
 import java.util.OptionalLong
 
 class PresentationActivity : ComponentActivity() {
@@ -107,17 +89,9 @@
             deviceEngagement = null
         }
 
-<<<<<<< HEAD
-        fun startPresentation(
-            context: Context, transport: DataTransport, handover: ByteArray,
-            eDeviceKeyCurve: EcCurve, eDeviceKeyPair: KeyPair, deviceEngagement:
-            ByteArray
-        ) {
-=======
         fun startPresentation(context: Context, transport: DataTransport, handover: ByteArray,
                               eDeviceKey: EcPrivateKey, deviceEngagement:
                               ByteArray) {
->>>>>>> e1119a77
             this.transport = transport
             this.handover = handover
             this.eDeviceKey = eDeviceKey
@@ -306,13 +280,7 @@
 
             },
             ContextCompat.getMainExecutor(applicationContext),
-<<<<<<< HEAD
-            eDeviceKeyPair!!,
-            eDeviceKeyCurve!!
-        )
-=======
             eDeviceKey!!)
->>>>>>> e1119a77
             .useForwardEngagement(transport!!, deviceEngagement!!, handover!!)
             .build()
     }
@@ -424,15 +392,9 @@
             }
 
             val staticAuthData = StaticAuthDataParser(authKey.issuerProvidedData).parse()
-<<<<<<< HEAD
-            val encodedMsoBytes =
-                Util.cborDecode(Util.coseSign1GetData(Util.cborDecode(staticAuthData.issuerAuth)))
-            val encodedMso = Util.cborEncode(Util.cborExtractTaggedAndEncodedCbor(encodedMsoBytes))
-=======
             val issuerAuthCoseSign1 = Cbor.decode(staticAuthData.issuerAuth).asCoseSign1
             val encodedMsoBytes = Cbor.decode(issuerAuthCoseSign1.payload!!)
             val encodedMso = Cbor.encode(encodedMsoBytes.asTaggedEncodedCbor)
->>>>>>> e1119a77
             val mso = MobileSecurityObjectParser().setMobileSecurityObject(encodedMso).parse()
 
             val mergedIssuerNamespaces = MdocUtil.mergeIssuerNamesSpaces(
