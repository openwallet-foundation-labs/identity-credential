--- conflicted
+++ resolved
@@ -31,42 +31,10 @@
 import androidx.compose.material3.ExperimentalMaterial3Api
 import androidx.compose.material3.MaterialTheme
 import androidx.compose.material3.Surface
-<<<<<<< HEAD
-=======
-import androidx.compose.material3.Text
-import androidx.compose.material3.TextField
-import androidx.compose.material3.rememberDrawerState
-import androidx.compose.runtime.Composable
-import androidx.compose.runtime.LaunchedEffect
-import androidx.compose.runtime.getValue
-import androidx.compose.runtime.mutableStateOf
-import androidx.compose.runtime.remember
-import androidx.compose.runtime.rememberCoroutineScope
-import androidx.compose.runtime.setValue
-import androidx.compose.runtime.snapshotFlow
-import androidx.compose.ui.Alignment
->>>>>>> e47a2a1d
 import androidx.compose.ui.Modifier
 import androidx.navigation.compose.rememberNavController
 import com.android.identity_credential.wallet.navigation.WalletNavigation
 import com.android.identity_credential.wallet.ui.theme.IdentityCredentialTheme
-<<<<<<< HEAD
-=======
-import kotlinx.coroutines.CoroutineScope
-import kotlinx.coroutines.launch
-import java.text.SimpleDateFormat
-import java.util.Date
-import java.util.Locale
-import java.util.TimeZone
-import com.android.identity_credential.mrtd.MrtdNfcScanner
-import com.android.identity_credential.mrtd.MrtdMrzScanner
-import com.android.identity_credential.mrtd.MrtdNfc
-import com.android.identity_credential.mrtd.MrtdNfcDataReader
-import com.android.identity_credential.mrtd.MrtdNfcReader
-import com.android.identity_credential.wallet.ui.QrEngagementScreen
-import com.android.identity_credential.wallet.ui.ScreenWithAppBar
-import com.android.identity_credential.wallet.ui.ScreenWithAppBarAndBackButton
->>>>>>> e47a2a1d
 
 class MainActivity : ComponentActivity() {
 
@@ -129,423 +97,6 @@
                         color = MaterialTheme.colorScheme.background
                     ) {
                         val navController = rememberNavController()
-<<<<<<< HEAD
-=======
-                        NavHost(navController = navController, startDestination = "MainScreen") {
-                            composable("MainScreen") {
-                                MainScreen(navController)
-                            }
-                            composable("AboutScreen") {
-                                AboutScreen(navController)
-                            }
-                            composable("AddToWalletScreen") {
-                                AddToWalletScreen(navController)
-                            }
-                            composable("CredentialInfo/{credentialId}") { backStackEntry ->
-                                CredentialInfoScreen(navController,
-                                    backStackEntry.arguments?.getString("credentialId")!!)
-                            }
-                            composable("CredentialInfo/{credentialId}/Details") { backStackEntry ->
-                                CredentialDetailsScreen(navController,
-                                    backStackEntry.arguments?.getString("credentialId")!!)
-                            }
-                            composable("ProvisionCredentialScreen") {
-                                ProvisionCredentialScreen(navController)
-                            }
-                            composable("QrEngagementScreen") {
-                                QrEngagementScreen(qrEngagementViewModel, navController)
-                            }
-                        }
-                    }
-                }
-
-            }
-        }
-    }
-
-    @Composable
-    fun MainScreen(navigation: NavHostController) {
-        val drawerState = rememberDrawerState(initialValue = DrawerValue.Closed)
-        val scope = rememberCoroutineScope()
-        ModalNavigationDrawer(
-            drawerState = drawerState,
-            drawerContent = {
-                ModalDrawerSheet {
-                    Text("Wallet", modifier = Modifier.padding(16.dp))
-                    Divider()
-                    NavigationDrawerItem(
-                        icon = { Icon(imageVector = Icons.Filled.Add, contentDescription = null) },
-                        label = { Text(text = "Add to Wallet") },
-                        selected = false,
-                        onClick = {
-                            scope.launch {
-                                drawerState.close()
-                                navigation.navigate("AddToWalletScreen")
-                            }
-                        }
-                    )
-                    NavigationDrawerItem(
-                        icon = { Icon(imageVector = Icons.Filled.Info, contentDescription = null) },
-                        label = { Text(text = "About Wallet") },
-                        selected = false,
-                        onClick = {
-                            scope.launch {
-                                drawerState.close()
-                                navigation.navigate("AboutScreen")
-                            }
-                        }
-                    )
-                }
-            },
-        ) {
-            MainScreenContent(navigation, scope, drawerState)
-        }
-    }
-
-    @Composable
-    fun MainScreenContent(
-        navigation: NavHostController,
-        scope: CoroutineScope,
-        drawerState: DrawerState
-    ) {
-        ScreenWithAppBar(title = "Wallet",
-            navigationIcon = {
-                IconButton(
-                    onClick = {
-                        scope.launch {
-                            drawerState.apply {
-                                Logger.d(TAG, "isClosed = $isClosed")
-                                if (isClosed) open() else close()
-                            }
-                        }
-                    }
-                ) {
-                    Icon(
-                        imageVector = Icons.Filled.Menu,
-                        contentDescription = "Localized description"
-                    )
-                }
-            }) {
-            if (application.credentialStore.listCredentials().size == 0) {
-                MainScreenNoCredentialsAvailable(navigation)
-            } else {
-                Box(
-                    modifier = Modifier.fillMaxSize()
-                ) {
-                    Column(modifier = Modifier.align(Alignment.Center))
-                    {
-                        MainScreenCredentialPager(navigation)
-                        Row(
-                            modifier = Modifier.fillMaxWidth(),
-                            horizontalArrangement = Arrangement.Center
-                        ) {
-                            Text(
-                                modifier = Modifier.padding(8.dp),
-                                text = "Hold to Reader"
-                            )
-                        }
-                    }
-                    Button(
-                        onClick = {
-                            qrEngagementViewModel.startQrEngagement()
-                            navigation.navigate("QrEngagementScreen")
-                        },
-                        modifier = Modifier
-                            .align(Alignment.BottomCenter)
-                            .padding(10.dp)
-                    ) {
-                        Text(
-                            modifier = Modifier.padding(8.dp),
-                            text = "Show QR"
-                        )
-                    }
-                }
-            }
-        }
-    }
-
-    @Composable
-    fun MainScreenNoCredentialsAvailable(navigation: NavHostController) {
-        Row(
-            modifier = Modifier.fillMaxWidth(),
-            horizontalArrangement = Arrangement.Center
-        ) {
-            Text(
-                modifier = Modifier.padding(8.dp),
-                text = "No credentials in wallet, start by\n" +
-                "adding credentials.",
-                color = MaterialTheme.colorScheme.secondary,
-                textAlign = TextAlign.Center
-            )
-        }
-        Row(
-            modifier = Modifier.fillMaxWidth(),
-            horizontalArrangement = Arrangement.Center
-        ) {
-            Button(onClick = {
-                navigation.navigate("AddToWalletScreen")
-            }) {
-                Text("Add to Wallet")
-            }
-        }
-    }
-
-    @Composable
-    fun MainScreenCredentialPager(navigation: NavHostController) {
-        val credentialIds = application.credentialStore.listCredentials()
-        val pagerState = rememberPagerState(pageCount = {
-            credentialIds.size
-        })
-        LaunchedEffect(pagerState) {
-            snapshotFlow { pagerState.currentPage }.collect { page ->
-                sharedPreferences.edit {
-                    putString(WalletApplication.PREFERENCE_CURRENT_CREDENTIAL_ID, credentialIds[page])
-                }
-            }
-        }
-
-        Column() {
-            HorizontalPager(
-                state = pagerState,
-                modifier = Modifier.height(200.dp)
-            ) { page ->
-
-                val credentialId = credentialIds[page]
-                val credential = application.credentialStore.lookupCredential(credentialId)!!
-                val credentialConfiguration = credential.credentialConfiguration
-                val options = BitmapFactory.Options()
-                options.inMutable = true
-                val credentialBitmap = BitmapFactory.decodeByteArray(
-                    credentialConfiguration.cardArt,
-                    0,
-                    credentialConfiguration.cardArt.size,
-                    options)
-                val credentialName = credentialConfiguration.displayName
-
-                Row(
-                    modifier = Modifier.fillMaxWidth(),
-                    horizontalArrangement = Arrangement.Center
-                ) {
-                    Image(
-                        bitmap = credentialBitmap.asImageBitmap(),
-                        contentDescription = "Artwork for $credentialName",
-                        modifier = Modifier.clickable(onClick = {
-                            navigation.navigate("CredentialInfo/$credentialId")
-                        })
-                    )
-                }
-            }
-
-            Row(
-                horizontalArrangement = Arrangement.Center,
-                modifier = Modifier
-                    .wrapContentHeight()
-                    .fillMaxWidth()
-                    .height(30.dp)
-                    .padding(8.dp),
-            ) {
-                repeat(pagerState.pageCount) { iteration ->
-                    val color =
-                        if (pagerState.currentPage == iteration) {
-                            MaterialTheme.colorScheme.primary
-                        } else {
-                            MaterialTheme.colorScheme.secondary
-                        }
-                    Box(
-                        modifier = Modifier
-                            .padding(2.dp)
-                            .clip(CircleShape)
-                            .background(color)
-                            .size(8.dp)
-                    )
-                }
-            }
-        }
-    }
-
-    @Composable
-    fun AboutScreen(navigation: NavHostController) {
-        ScreenWithAppBarAndBackButton(title = "About Wallet", navigation = navigation) {
-            Row(
-                modifier = Modifier.fillMaxWidth(),
-                horizontalArrangement = Arrangement.Center
-            ) {
-                Text(
-                    modifier = Modifier.padding(8.dp),
-                    text = "TODO: About Screen"
-                )
-            }
-        }
-    }
-
-    @Composable
-    fun AddToWalletScreen(navigation: NavHostController) {
-        ScreenWithAppBarAndBackButton(title = "Add to Wallet", navigation = navigation) {
-            Row(
-                modifier = Modifier.fillMaxWidth(),
-                horizontalArrangement = Arrangement.Center
-            ) {
-                Text(
-                    modifier = Modifier.padding(8.dp),
-                    text = "Select the issuer for provisioning."
-                )
-            }
-
-            for (issuer in application.issuingAuthorityRepository.getIssuingAuthorities()) {
-                Row(
-                    modifier = Modifier.fillMaxWidth(),
-                    horizontalArrangement = Arrangement.Center
-                ) {
-                    Button(onClick = {
-                        provisioningViewModel.reset()
-                        provisioningViewModel.start(application, issuer)
-                        navigation.navigate("ProvisionCredentialScreen")
-                    }) {
-                        Text(issuer.configuration.name)
-                    }
-                }
-            }
-        }
-    }
-
-    @Composable
-    fun CredentialInfoScreen(navigation: NavHostController,
-                             credentialId: String) {
-        val credential = application.credentialStore.lookupCredential(credentialId)
-        if (credential == null) {
-            Logger.w(TAG, "No credential for $credentialId")
-            return
-        }
-        Logger.d(TAG, "issuer ${credential.issuingAuthorityIdentifier}")
-        val issuer = application.issuingAuthorityRepository.lookupIssuingAuthority(credential.issuingAuthorityIdentifier)
-        if (issuer == null) {
-            Logger.w(TAG, "No IssuingAuthority for ${credential.issuingAuthorityIdentifier}")
-            return
-        }
-        val df = SimpleDateFormat("yyyy-MM-dd HH:mm:ssXXX", Locale.US)
-        df.timeZone = TimeZone.getTimeZone("UTC")
-        val stateTimeString = df.format(Date(credential.state.timestamp))
-
-        // TODO: this is needed to make the UI update when _lastRefreshedAt_ is
-        //  updated. Figure out a way to do this without logging.
-        Logger.d(TAG, "Last refresh in UI at ${credentialInformationViewModel.lastHousekeepingAt.value}")
-
-        ScreenWithAppBarAndBackButton(title = "Credential Information", navigation = navigation) {
-            Text("Name: ${credential.credentialConfiguration.displayName}")
-            Text("Issuer: ${issuer.configuration.name}")
-            val state = credential.state
-            Text("State: ${state.condition}")
-            Text("CPO pending: ${state.numAvailableCPO}")
-            Text("State Last Refresh: $stateTimeString")
-            Divider()
-            Text("Num PendingAuthKey: ${credential.pendingAuthenticationKeys.size}")
-            Text("Num AuthKey: ${credential.authenticationKeys.size}")
-            Divider()
-            Row(
-                modifier = Modifier.fillMaxWidth(),
-                horizontalArrangement = Arrangement.SpaceBetween
-            ) {
-                Button(onClick = {
-                    credentialInformationViewModel.housekeeping(application, credential)
-                }) {
-                    Text("Refresh")
-                }
-                Button(onClick = {
-                    navigation.navigate("CredentialInfo/$credentialId/Details")
-                }) {
-                    Text("View")
-                }
-                Button(onClick = {
-                    // TODO: run issuer deletion flow
-                    application.credentialStore.deleteCredential(credentialId)
-                    navigation.popBackStack()
-                }) {
-                    Text("Delete")
-                }
-            }
-        }
-    }
-
-    @Composable
-    fun CredentialDetailsScreen(navigation: NavHostController,
-                                credentialId: String) {
-        val credential = application.credentialStore.lookupCredential(credentialId)
-        if (credential == null) {
-            Logger.w(TAG, "No credential for $credentialId")
-            return
-        }
-
-        val viewCredentialData = credential.getViewCredentialData(application.credentialTypeRepository)
-        var portraitBitmap: Bitmap? = null
-        var signatureOrUsualMark: Bitmap? = null
-
-        if (viewCredentialData.portrait != null) {
-            portraitBitmap = BitmapFactory.decodeByteArray(
-                viewCredentialData.portrait,
-                0,
-                viewCredentialData.portrait.size)
-        }
-        if (viewCredentialData.signatureOrUsualMark != null) {
-            signatureOrUsualMark = BitmapFactory.decodeByteArray(
-                viewCredentialData.signatureOrUsualMark,
-                0,
-                viewCredentialData.signatureOrUsualMark.size)
-        }
-
-        ScreenWithAppBarAndBackButton(title = "Credential Details", navigation = navigation) {
-            if (portraitBitmap != null) {
-                Row(
-                    horizontalArrangement = Arrangement.Center
-                ) {
-                    Image(
-                        bitmap = portraitBitmap.asImageBitmap(),
-                        modifier = Modifier
-                            .fillMaxWidth()
-                            .size(200.dp),
-                        contentDescription = "Portrait of Holder",
-                    )
-                }
-                Divider(modifier = Modifier.padding(8.dp))
-            }
-            for (section in viewCredentialData.sections) {
-                if (section != viewCredentialData.sections[0]) {
-                    Divider(modifier = Modifier.padding(8.dp))
-                }
-                for ((key, value) in section.keyValuePairs) {
-                    Row(
-                        modifier = Modifier
-                            .fillMaxWidth(),
-                        horizontalArrangement = Arrangement.spacedBy(8.dp),
-                    ) {
-                        Text(
-                            text = "$key:",
-                            fontWeight = FontWeight.Bold,
-                            color = MaterialTheme.colorScheme.primary
-                            )
-                        Text(
-                            text = "$value",
-                            color = MaterialTheme.colorScheme.secondary
-                        )
-                    }
-                }
-            }
-            if (signatureOrUsualMark != null) {
-                Divider(modifier = Modifier.padding(8.dp))
-                Row(
-                    horizontalArrangement = Arrangement.Center
-                ) {
-                    Image(
-                        bitmap = signatureOrUsualMark.asImageBitmap(),
-                        modifier = Modifier
-                            .fillMaxWidth()
-                            .size(75.dp),
-                        contentDescription = "Signature / Usual Mark of Holder",
-                    )
-                }
-            }
-        }
-    }
->>>>>>> e47a2a1d
 
                         WalletNavigation(
                             navController,
@@ -553,7 +104,8 @@
                             provisioningViewModel = provisioningViewModel,
                             credentialInformationViewModel = credentialInformationViewModel,
                             permissionTracker = permissionTracker,
-                            sharedPreferences = sharedPreferences
+                            sharedPreferences = sharedPreferences,
+                            qrEngagementViewModel = qrEngagementViewModel
                         )
                     }
                 }
