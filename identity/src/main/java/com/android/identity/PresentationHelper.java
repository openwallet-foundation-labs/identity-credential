--- conflicted
+++ resolved
@@ -1114,22 +1114,12 @@
      * See {@link #setUseTransportSpecificSessionTermination(boolean)} for more information about
      * what transport specific session termination is.
      *
-<<<<<<< HEAD
-     * @return <code>true</code> if transport specific termination is available.
-     *
-     * @throws IllegalStateException if called when there is no current connection available.
-     */
-    public boolean isTransportSpecificTerminationSupported() {
-        if (mActiveTransport == null) {
-            throw new IllegalStateException("There is no connection is not available");
-=======
      * @return <code>true</code> if transport specific termination is available, <code>false</code>
      *   if not or if not connected.
      */
     public boolean isTransportSpecificTerminationSupported() {
         if (mActiveTransport == null) {
             return false;
->>>>>>> e8318b95
         }
         return mActiveTransport.supportsTransportSpecificTerminationMessage();
     }
