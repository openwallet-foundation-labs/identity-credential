--- conflicted
+++ resolved
@@ -38,13 +38,11 @@
             android:id="@+id/action_selectDocumentFragment_to_settingsFragment"
             app:destination="@id/settingsFragment" />
         <action
-<<<<<<< HEAD
+            android:id="@+id/action_selectDocumentFragment_to_reverseEngagementFragment"
+            app:destination="@id/reverseEngagementFragment" />
+        <action
             android:id="@+id/action_selectDocumentFragment_to_addSelfSigned"
             app:destination="@id/addSelfSigned" />
-=======
-            android:id="@+id/action_selectDocumentFragment_to_reverseEngagementFragment"
-            app:destination="@id/reverseEngagementFragment" />
->>>>>>> c0620826
     </fragment>
     <fragment
         android:id="@+id/settingsFragment"
